--- conflicted
+++ resolved
@@ -4,13 +4,14 @@
 
   alias Azurex.Authorization.SharedKey
 
-<<<<<<< HEAD
-  test "formatted/1 formats datetime  as expected by x-ms-date header" do
-    {:ok, time} = Time.new(23, 0, 0, 0)
-    {:ok, date} = Date.new(2021, 1, 1)
-    {:ok, date_time} = DateTime.new(date, time, "Etc/UTC")
+  describe("authentication request") do
+    test "can format date_time as expected for x-ms-date header" do
+      # We do this for backwards compatibility with Elixir 1.9
+      {:ok, naive_date_time} = NaiveDateTime.new(2021, 1, 1, 12, 0, 0)
+      {:ok, date_time} = DateTime.from_naive(naive_date_time, "Etc/UTC")
 
-    assert SharedKey.format_date(date_time) == "Fri, 01 Jan 2021 23:00:00 GMT"
+      assert SharedKey.format_date(date_time) == "Fri, 01 Jan 2021 12:00:00 GMT"
+    end
   end
 
   describe "sign/2" do
@@ -82,15 +83,6 @@
                params: [timeout: 1],
                url: "https://example.com/sample-path"
              }
-=======
-  describe("authentication request") do
-    test "can format date_time as expected for x-ms-date header" do
-      # We do this for backwards compatibility with Elixir 1.9
-      {:ok, naive_date_time} = NaiveDateTime.new(2021, 1, 1, 12, 0, 0)
-      {:ok, date_time} = DateTime.from_naive(naive_date_time, "Etc/UTC")
-      formatted_time = SharedKey.formatted(date_time)
-      assert(formatted_time == "Fri, 01 Jan 2021 12:00:00 GMT")
->>>>>>> b7c61a98
     end
   end
 end