defmodule Azurex.Blob.Container do
  @moduledoc """
  Implementation of Azure Blob Storage
  """
  alias Azurex.Authorization.Auth
  alias Azurex.Blob.Config

  def head_container(container, overrides \\ []) do
    connection_params = Config.get_connection_params(overrides)

    %HTTPoison.Request{
      url: Config.api_url(connection_params) <> "/" <> container,
      params: [restype: "container"],
      method: :head
    }
<<<<<<< HEAD
    |> Auth.authorize_request()
=======
    |> SharedKey.sign(
      storage_account_name: Config.storage_account_name(connection_params),
      storage_account_key: Config.storage_account_key(connection_params)
    )
>>>>>>> ac381b73
    |> HTTPoison.request()
    |> case do
      {:ok, %{status_code: 200, headers: headers}} -> {:ok, headers}
      {:ok, %HTTPoison.Response{status_code: 404}} -> {:error, :not_found}
      {:ok, err} -> {:error, err}
      {:error, err} -> {:error, err}
    end
  end

  def create(container, overrides \\ []) do
    connection_params = Config.get_connection_params(overrides)

    %HTTPoison.Request{
      url: Config.api_url(connection_params) <> "/" <> container,
      params: [restype: "container"],
      method: :put
    }
<<<<<<< HEAD
    |> Auth.authorize_request("application/octet-stream")
=======
    |> SharedKey.sign(
      storage_account_name: Config.storage_account_name(connection_params),
      storage_account_key: Config.storage_account_key(connection_params),
      content_type: "application/octet-stream"
    )
>>>>>>> ac381b73
    |> HTTPoison.request()
    |> case do
      {:ok, %{status_code: 201}} -> {:ok, container}
      {:ok, %HTTPoison.Response{status_code: 409}} -> {:error, :already_exists}
      {:ok, err} -> {:error, err}
      {:error, err} -> {:error, err}
    end
  end
end<|MERGE_RESOLUTION|>--- conflicted
+++ resolved
@@ -13,14 +13,7 @@
       params: [restype: "container"],
       method: :head
     }
-<<<<<<< HEAD
-    |> Auth.authorize_request()
-=======
-    |> SharedKey.sign(
-      storage_account_name: Config.storage_account_name(connection_params),
-      storage_account_key: Config.storage_account_key(connection_params)
-    )
->>>>>>> ac381b73
+    |> Auth.authorize_request(connection_params)
     |> HTTPoison.request()
     |> case do
       {:ok, %{status_code: 200, headers: headers}} -> {:ok, headers}
@@ -38,15 +31,7 @@
       params: [restype: "container"],
       method: :put
     }
-<<<<<<< HEAD
-    |> Auth.authorize_request("application/octet-stream")
-=======
-    |> SharedKey.sign(
-      storage_account_name: Config.storage_account_name(connection_params),
-      storage_account_key: Config.storage_account_key(connection_params),
-      content_type: "application/octet-stream"
-    )
->>>>>>> ac381b73
+    |> Auth.authorize_request(connection_params, "application/octet-stream")
     |> HTTPoison.request()
     |> case do
       {:ok, %{status_code: 201}} -> {:ok, container}
