defmodule Azurex.Blob.Config do
  @moduledoc """
  Azurex Blob Config
  """

<<<<<<< HEAD
=======
  @type config_overrides :: String.t() | keyword

  @missing_envs_error_msg """
  Azurex.Blob.Config: `storage_account_name` and `storage_account_key`
  or `storage_account_connection_string` required.
  """

>>>>>>> ac381b73
  defp conf, do: Application.get_env(:azurex, __MODULE__, [])

  @doc """
  Azure endpoint url, optional
  Defaults to `https://{name}.blob.core.windows.net` where `name` is the `storage_account_name`
  """
  @spec api_url(keyword) :: String.t()
  def api_url(connection_params \\ []) do
    Keyword.get(connection_params, :api_url) ||
      get_connection_string_from_params("BlobEndpoint", connection_params) ||
      Keyword.get(conf(), :api_url) ||
      get_connection_string_value("BlobEndpoint") ||
      "https://#{storage_account_name(connection_params)}.blob.core.windows.net"
  end

  @doc """
  Azure container name, optional.
  """
  @spec default_container :: String.t() | nil
  def default_container do
    Keyword.get(conf(), :default_container) ||
      raise "Must specify `container` because the default container was not provided."
  end

  @doc """
  Azure storage account name.
  Required if `storage_account_connection_string` not set.
  """
<<<<<<< HEAD
  @spec storage_account_name :: String.t()
  def storage_account_name do
    case Keyword.get(conf(), :storage_account_name) do
      nil -> get_connection_string_value("AccountName")
      storage_account_name -> storage_account_name
    end || raise "Azurex.Blob.Config: Missing storage account name"
  end

  defp try_account_key_env(nil) do
    case Keyword.get(conf(), :storage_account_key) do
      nil -> nil
      key -> {:account_key, Base.decode64!(key)}
    end
  end

  defp try_account_key_conn_string(nil) do
    case get_connection_string_value("AccountKey") do
      nil -> nil
      key -> {:account_key, Base.decode64!(key)}
    end
  end

  defp try_account_key_conn_string(value), do: value

  defp try_service_principal(nil) do
    {missing_values, values} =
      [:storage_client_id, :storage_client_secret, :storage_tenant_id]
      |> Enum.map(&Keyword.get(conf(), &1))
      |> Enum.split_with(&is_nil/1)

    case values do
      [client_id, client_secret, tenant] ->
        {:service_principal, client_id, client_secret, tenant}

      [] ->
        nil

      _ ->
        raise "Azurex.Blob.Config: Missing values for service principal #{Enum.join(missing_values, ", ")}"
    end
  end

  defp try_service_principal(value), do: value

  @doc """
  Investigate which authentication method is set and return the appropriate tuple
  or raise an error if miss configured.
  """
  @spec auth_method() ::
          {:service_principal, binary(), binary(), binary()} | {:account_key, binary()}
  def auth_method do
    nil
    |> try_account_key_env
    |> try_account_key_conn_string
    |> try_service_principal ||
      raise """
      Azurex.Blob.Config: Missing credentials settings.
      Either set storage account key with: `storage_account_key` or `storage_account_connection_string`
      Or set service principal with: `storage_client_id`, `storage_client_secret` and `storage_tenant_id`
      """
=======
  @spec storage_account_name(keyword) :: String.t()
  def storage_account_name(connection_params \\ []) do
    Keyword.get(connection_params, :storage_account_name) ||
      get_connection_string_from_params("AccountName", connection_params) ||
      Keyword.get(conf(), :storage_account_name) ||
      get_connection_string_value("AccountName") ||
      raise @missing_envs_error_msg
  end

  @doc """
  Azure storage account access key. Base64 encoded, as provided by azure UI.
  Required if `storage_account_connection_string` not set.
  """
  @spec storage_account_key(keyword) :: binary
  def storage_account_key(connection_params \\ []) do
    encoded_account_key =
      Keyword.get(connection_params, :storage_account_key) ||
        get_connection_string_from_params("AccountKey", connection_params) ||
        Keyword.get(conf(), :storage_account_key) ||
        get_connection_string_value("AccountKey") ||
        raise @missing_envs_error_msg

    Base.decode64!(encoded_account_key)
>>>>>>> ac381b73
  end

  @doc """
  Azure storage account connection string.
  Required if `storage_account_name` or `storage_account_key` not set.
  """
  @spec storage_account_connection_string(keyword) :: String.t() | nil
  def storage_account_connection_string(connection_params \\ []) do
    Keyword.get(connection_params, :storage_account_connection_string) ||
      Keyword.get(conf(), :storage_account_connection_string)
  end

  @spec parse_connection_string(nil | binary) :: map
  @doc """
  Parses a connection string to a key value map.

  ## Examples

      iex> parse_connection_string("Key=value")
      %{"Key" => "value"}

      iex> parse_connection_string("Key=value;")
      %{"Key" => "value"}

      iex> parse_connection_string("Key1=hello;Key2=world")
      %{"Key1" => "hello", "Key2" => "world"}

      iex> parse_connection_string(nil)
      %{}
  """
  def parse_connection_string(nil), do: %{}

  def parse_connection_string(connection_string) do
    connection_string
    |> String.split(";", trim: true)
    |> Enum.map(&String.split(&1, "=", parts: 2))
    |> Map.new(fn [key, value] -> {key, value} end)
  end

  @doc """
  Returns the value in the connection string given the string key.
  """
  @spec get_connection_string_value(String.t(), config_overrides) :: String.t() | nil
  def get_connection_string_value(key, connection_params \\ []) do
    storage_account_connection_string(connection_params)
    |> parse_connection_string()
    |> Map.get(key)
  end

  @doc """
  Returns the given configuration keyword list.
  If the parameter is a string, it is interpreted as the container for backwards compatibility.
  """
  @spec get_connection_params(config_overrides | nil) :: keyword()
  def get_connection_params(nil), do: []
  def get_connection_params(container) when is_binary(container), do: [container: container]
  def get_connection_params(config), do: config

  @spec get_connection_string_from_params(String.t(), config_overrides) :: String.t() | nil
  defp get_connection_string_from_params(key, connection_params) do
    # Needed to prioritize keys from parameters
    Keyword.get(connection_params, :storage_account_connection_string)
    |> parse_connection_string()
    |> Map.get(key)
  end

  def get_auth_url do
    Keyword.get(conf(), :auth_url) || "https://login.microsoftonline.com"
  end
end<|MERGE_RESOLUTION|>--- conflicted
+++ resolved
@@ -2,17 +2,8 @@
   @moduledoc """
   Azurex Blob Config
   """
-
-<<<<<<< HEAD
-=======
   @type config_overrides :: String.t() | keyword
 
-  @missing_envs_error_msg """
-  Azurex.Blob.Config: `storage_account_name` and `storage_account_key`
-  or `storage_account_connection_string` required.
-  """
-
->>>>>>> ac381b73
   defp conf, do: Application.get_env(:azurex, __MODULE__, [])
 
   @doc """
@@ -41,92 +32,61 @@
   Azure storage account name.
   Required if `storage_account_connection_string` not set.
   """
-<<<<<<< HEAD
-  @spec storage_account_name :: String.t()
-  def storage_account_name do
-    case Keyword.get(conf(), :storage_account_name) do
-      nil -> get_connection_string_value("AccountName")
-      storage_account_name -> storage_account_name
-    end || raise "Azurex.Blob.Config: Missing storage account name"
-  end
-
-  defp try_account_key_env(nil) do
-    case Keyword.get(conf(), :storage_account_key) do
-      nil -> nil
-      key -> {:account_key, Base.decode64!(key)}
-    end
-  end
-
-  defp try_account_key_conn_string(nil) do
-    case get_connection_string_value("AccountKey") do
-      nil -> nil
-      key -> {:account_key, Base.decode64!(key)}
-    end
-  end
-
-  defp try_account_key_conn_string(value), do: value
-
-  defp try_service_principal(nil) do
-    {missing_values, values} =
-      [:storage_client_id, :storage_client_secret, :storage_tenant_id]
-      |> Enum.map(&Keyword.get(conf(), &1))
-      |> Enum.split_with(&is_nil/1)
-
-    case values do
-      [client_id, client_secret, tenant] ->
-        {:service_principal, client_id, client_secret, tenant}
-
-      [] ->
-        nil
-
-      _ ->
-        raise "Azurex.Blob.Config: Missing values for service principal #{Enum.join(missing_values, ", ")}"
-    end
-  end
-
-  defp try_service_principal(value), do: value
-
-  @doc """
-  Investigate which authentication method is set and return the appropriate tuple
-  or raise an error if miss configured.
-  """
-  @spec auth_method() ::
-          {:service_principal, binary(), binary(), binary()} | {:account_key, binary()}
-  def auth_method do
-    nil
-    |> try_account_key_env
-    |> try_account_key_conn_string
-    |> try_service_principal ||
-      raise """
-      Azurex.Blob.Config: Missing credentials settings.
-      Either set storage account key with: `storage_account_key` or `storage_account_connection_string`
-      Or set service principal with: `storage_client_id`, `storage_client_secret` and `storage_tenant_id`
-      """
-=======
   @spec storage_account_name(keyword) :: String.t()
   def storage_account_name(connection_params \\ []) do
     Keyword.get(connection_params, :storage_account_name) ||
       get_connection_string_from_params("AccountName", connection_params) ||
       Keyword.get(conf(), :storage_account_name) ||
       get_connection_string_value("AccountName") ||
-      raise @missing_envs_error_msg
+      raise "Azurex.Blob.Config: Missing storage account name"
   end
 
-  @doc """
-  Azure storage account access key. Base64 encoded, as provided by azure UI.
-  Required if `storage_account_connection_string` not set.
-  """
-  @spec storage_account_key(keyword) :: binary
-  def storage_account_key(connection_params \\ []) do
+  @spec try_account_key(keyword) :: nil | {:account_key, String.t()}
+  defp try_account_key(connection_params) do
     encoded_account_key =
       Keyword.get(connection_params, :storage_account_key) ||
         get_connection_string_from_params("AccountKey", connection_params) ||
         Keyword.get(conf(), :storage_account_key) ||
-        get_connection_string_value("AccountKey") ||
-        raise @missing_envs_error_msg
+        get_connection_string_value("AccountKey")
 
-    Base.decode64!(encoded_account_key)
->>>>>>> ac381b73
+    case encoded_account_key do
+      nil -> nil
+      key -> {:account_key, Base.decode64!(key)}
+    end
+  end
+
+  @spec try_service_principal(keyword) ::
+          nil | {:service_principal, String.t(), String.t(), String.t()}
+  defp try_service_principal(connection_params) do
+    params = [:storage_client_id, :storage_client_secret, :storage_tenant_id]
+
+    values =
+      Enum.map(params, &(Keyword.get(connection_params, &1) || Keyword.get(conf(), &1)))
+      |> Enum.reject(&is_nil/1)
+
+    case values do
+      [client_id, client_secret, tenant] ->
+        {:service_principal, client_id, client_secret, tenant}
+
+      _ ->
+        nil
+    end
+  end
+
+  @doc """
+  Investigate which authentication method is set and return the appropriate tuple
+  or raise an error if miss configured.
+  """
+  @spec auth_method(keyword) ::
+          {:service_principal, String.t(), String.t(), String.t()} | {:account_key, String.t()}
+  def auth_method(connection_params \\ []) do
+    try_account_key(connection_params) ||
+      try_service_principal(connection_params) ||
+      raise """
+      Azurex.Blob.Config: Missing credentials settings.
+      Either set storage account key with: `storage_account_key` or `storage_account_connection_string`
+      Or set service principal with: `storage_client_id`, `storage_client_secret` and `storage_tenant_id`
+      """
   end
 
   @doc """
