defmodule Azurex.Blob.SharedAccessSignature do
  @moduledoc """
  Implements shared access signatures (SAS) on Blob Storage resources.

  Based on:
  https://learn.microsoft.com/en-us/rest/api/storageservices/create-service-sas
  """
  alias Azurex.Blob.Config

  alias Azurex.Blob.Config

  @doc """
  Generates a SAS url on a resource.

  ## Params
  - overrides: use different configuration options for the azure connection. If the parameter is a string, it is treated as the container for backwards compatibility
  - resource: the path to the resource (blob, container, directory...)
  - opts: an optional keyword list with following options
    - resource_type: one of :blob / :blob_version / :blob_snapshot / :container / directory
      Defaults to :container
    - permissions: a list of permissions. Defaults to [:read]
    - from: a tuple to defined when the SAS url validity begins. Defaults to `now`.
    - expiry: a tuple to set how long before the SAS url expires. Defaults to `{:second, 3600}`.

  ## Examples
  - `SharedAccessSignature.sas_url("/")`
  - `SharedAccessSignature.sas_url([], "/", permissions: [:read, :write])`
  - `SharedAccessSignature.sas_url("my_container", "/", permissions: [:write], expiry: {:day, 2})`
  - `SharedAccessSignature.sas_url("my_container", "foo/song.mp3", resource_type: :blob)`
  - `SharedAccessSignature.sas_url([storage_account_connection_string: "AccountName=name;AccountKey=key", container: "my_container"], "/")`
  - `SharedAccessSignature.sas_url([storage_account_name: "name", storage_account_key: "key"], "bar/image.jpg", resource_type: :blob)`
  """
  @spec sas_url(Config.config_overrides(), String.t(), [{atom(), any()}]) :: String.t()
  def sas_url(overrides \\ [], resource, opts \\ []) do
    connection_params = Config.get_connection_params(overrides)
    base_url = Config.api_url(connection_params)
    resource_type = Keyword.get(opts, :resource_type, :container)
    permissions = Keyword.get(opts, :permissions, [:read])
    from = Keyword.get(opts, :from, DateTime.utc_now())
    expiry = Keyword.get(opts, :expiry, {:second, 3600})
    container = Keyword.get(connection_params, :container) || Config.default_container()
    resource = Path.join(container, resource)

    account_key =
      case Config.auth_method() do
        {:account_key, key} -> key
        _ -> raise "Only account key authentication is supported for SAS"
      end

    token =
      build_token(
        resource_type,
        resource,
        {from, expiry},
        permissions,
<<<<<<< HEAD
        Azurex.Blob.Config.storage_account_name(),
        account_key
=======
        Config.storage_account_name(connection_params),
        Config.storage_account_key(connection_params)
>>>>>>> ac381b73
      )

    "#{Path.join(base_url, resource)}?#{token}"
  end

  defp build_token(
         resource_type,
         resource,
         {from, expiry},
         permissions,
         storage_account_name,
         storage_account_key
       ) do
    URI.encode_query(
      sv: sv(),
      st: st(from),
      se: se(from, expiry),
      sr: sr(resource_type),
      sp: sp(permissions),
      sig:
        signature(
          resource_type,
          resource,
          {from, expiry},
          permissions,
          storage_account_name,
          storage_account_key
        )
    )
  end

  defp signature(
         resource_type,
         resource,
         {from, expiry},
         permissions,
         storage_account_name,
         storage_account_key
       ) do
    signature =
      Enum.join(
        [
          sp(permissions),
          st(from),
          se(from, expiry),
          canonicalized_resource(resource, storage_account_name),
          "",
          "",
          "",
          sv(),
          sr(resource_type),
          "",
          "",
          "",
          "",
          "",
          "",
          ""
        ],
        "\n"
      )

    :crypto.mac(:hmac, :sha256, storage_account_key, signature) |> Base.encode64()
  end

  defp sv, do: "2020-12-06"

  defp st(date_time), do: date_time |> DateTime.truncate(:second) |> DateTime.to_iso8601()

  defp se(date_time, {unit, amount}),
    do:
      date_time
      |> DateTime.add(amount, unit)
      |> DateTime.truncate(:second)
      |> DateTime.to_iso8601()

  @permissions_order ~w(r a c w d x l t m e o p)
  defp sp(permissions) do
    permissions
    |> Enum.map(fn
      :read -> "r"
      :add -> "a"
      :create -> "c"
      :write -> "w"
      :delete -> "d"
      :delete_version -> "x"
      :permanent_delete -> "y"
      :list -> "l"
      :tags -> "t"
      :find -> "f"
      :move -> "m"
      :execute -> "e"
      :ownership -> "o"
      :permissions -> "p"
      :set_immutability_policy -> "i"
    end)
    |> Enum.sort_by(fn p -> Enum.find_index(@permissions_order, &(&1 == p)) end)
    |> Enum.join("")
  end

  defp sr(:blob), do: "b"
  defp sr(:blob_version), do: "bv"
  defp sr(:blob_snapshot), do: "bs"
  defp sr(:container), do: "c"
  defp sr(:directory), do: "d"

  defp canonicalized_resource(resource, storage_account_name) do
    Path.join(["/blob", storage_account_name, resource])
  end
end<|MERGE_RESOLUTION|>--- conflicted
+++ resolved
@@ -42,7 +42,7 @@
     resource = Path.join(container, resource)
 
     account_key =
-      case Config.auth_method() do
+      case Config.auth_method(connection_params) do
         {:account_key, key} -> key
         _ -> raise "Only account key authentication is supported for SAS"
       end
@@ -53,13 +53,8 @@
         resource,
         {from, expiry},
         permissions,
-<<<<<<< HEAD
-        Azurex.Blob.Config.storage_account_name(),
+        Azurex.Blob.Config.storage_account_name(connection_params),
         account_key
-=======
-        Config.storage_account_name(connection_params),
-        Config.storage_account_key(connection_params)
->>>>>>> ac381b73
       )
 
     "#{Path.join(base_url, resource)}?#{token}"
