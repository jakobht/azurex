--- conflicted
+++ resolved
@@ -164,7 +164,6 @@
     end
   end
 
-<<<<<<< HEAD
   @doc """
   Copies a blob to a destination.
   """
@@ -193,12 +192,10 @@
     end
   end
 
-  defp blob_request(name, container, method, params, headers \\ [], options \\ []) do
-=======
   @spec delete_blob(String.t(), optional_string()) ::
           :ok | {:error, :not_found | HTTPoison.Error.t() | HTTPoison.Response.t()}
   def delete_blob(name, container \\ nil, params \\ []) do
-    blob_request(name, container, params, [], :delete)
+    blob_request(name, container, :delete, params)
     |> HTTPoison.request()
     |> case do
       {:ok, %HTTPoison.Response{status_code: 202}} -> :ok
@@ -208,8 +205,7 @@
     end
   end
 
-  defp blob_request(name, container, params, options \\ [], method \\ :get) do
->>>>>>> 2c60b4f5
+  defp blob_request(name, container, method, params, headers \\ [], options \\ []) do
     %HTTPoison.Request{
       method: method,
       url: get_url(container, name),
